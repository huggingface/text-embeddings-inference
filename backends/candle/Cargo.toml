[package]
name = "text-embeddings-backend-candle"
version.workspace = true
edition.workspace = true
authors.workspace = true
homepage.workspace = true

[dependencies]
anyhow = { workspace = true }
accelerate-src = { version = "0.3.2", optional = true }
intel-mkl-src = { version = "0.8.1", optional = true  }
candle = { version = "*", package = "candle-core", default-features = false }
candle-nn = { version = "*" }
candle-transformers = { version = "*" }
candle-flash-attn = { version = "*", optional = true }
candle-flash-attn-v1 = { git = "https://github.com/huggingface/candle-flash-attn-v1", rev = "3f1870b0d708579904c76e41745c659c3f9fa038", optional = true }
candle-cublaslt = { git = "https://github.com/huggingface/candle-cublaslt", rev = "cf789b7dd6d4abb19b03b9556442f94f0588b4a0", optional = true }
candle-layer-norm = { git = "https://github.com/huggingface/candle-layer-norm", rev = "94c2add7d94c2d63aebde77f7534614e04dbaea1", optional = true }
candle-rotary = { git = "https://github.com/huggingface/candle-rotary", rev = "0a718a0856569a92f3112e64f10d07e4447822e8", optional = true }
nohash-hasher = { workspace = true }
text-embeddings-backend-core = { path = "../core" }
tracing = { workspace = true }
safetensors = "^0.4"
thiserror = { workspace = true }
serde = { workspace = true }
serde_json = { workspace = true }
memmap2 = "^0.9"
tokenizers = { version = "^0.19.1", default-features = false, features = ["onig", "esaxx_fast"] }

[dev-dependencies]
insta = { git = "https://github.com/OlivierDehaene/insta", rev = "f4f98c0410b91fb5a28b10df98e4422955be9c2c", features = ["yaml"] }
is_close = "0.1.3"
hf-hub = "0.3.2"
<<<<<<< HEAD
anyhow = "1.0.75"
=======
anyhow = { workspace = true }
tokenizers = { workspace = true }
>>>>>>> a0549e62
serial_test = "2.0.0"

[build-dependencies]
anyhow = { version = "1", features = ["backtrace"] }

[features]
accelerate = ["dep:accelerate-src", "candle/accelerate", "candle-nn/accelerate"]
metal = ["candle/metal", "candle-nn/metal"]
mkl = ["dep:intel-mkl-src", "intel-mkl-src/mkl-static-lp64-iomp", "candle/mkl", "candle-nn/mkl"]
mkl-dynamic = ["dep:intel-mkl-src", "intel-mkl-src/mkl-dynamic-lp64-iomp", "candle/mkl-dynamic", "candle-nn/mkl-dynamic"]
cuda = ["candle/cuda", "candle-nn/cuda", "dep:candle-cublaslt", "dep:candle-layer-norm", "dep:candle-rotary"]
flash-attn-v1 = ["dep:candle-flash-attn-v1", "cuda"]
flash-attn = ["dep:candle-flash-attn", "cuda"]
static-linking = ["candle-cublaslt?/static-linking"]<|MERGE_RESOLUTION|>--- conflicted
+++ resolved
@@ -31,12 +31,8 @@
 insta = { git = "https://github.com/OlivierDehaene/insta", rev = "f4f98c0410b91fb5a28b10df98e4422955be9c2c", features = ["yaml"] }
 is_close = "0.1.3"
 hf-hub = "0.3.2"
-<<<<<<< HEAD
-anyhow = "1.0.75"
-=======
 anyhow = { workspace = true }
 tokenizers = { workspace = true }
->>>>>>> a0549e62
 serial_test = "2.0.0"
 
 [build-dependencies]
