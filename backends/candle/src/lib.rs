mod alibi;
#[cfg(feature = "cuda")]
mod compute_cap;
#[cfg(feature = "cuda")]
mod flash_attn;
mod layers;
mod models;

#[cfg(feature = "cuda")]
use crate::compute_cap::{
    compatible_compute_cap, get_compile_compute_cap, get_runtime_compute_cap,
};
use crate::models::{
<<<<<<< HEAD
    BertConfig, BertModel, DistilBertConfig, DistilBertModel, GTEConfig, JinaBertModel,
    JinaCodeBertModel, MPNetConfig, MPNetModel, MistralConfig, Model, NomicBertModel, NomicConfig,
    Qwen2Config,
=======
    BertConfig, BertModel, DistilBertConfig, DistilBertModel, GTEConfig, GTEModel, JinaBertModel,
    JinaCodeBertModel, MistralConfig, Model, NomicBertModel, NomicConfig, Qwen2Config,
>>>>>>> 0462171b
};
#[cfg(feature = "cuda")]
use crate::models::{
    FlashBertModel, FlashDistilBertModel, FlashGTEModel, FlashJinaBertModel,
    FlashJinaCodeBertModel, FlashMistralModel, FlashNomicBertModel, FlashQwen2Model,
};
use anyhow::Context;
use candle::{DType, Device};
use candle_nn::VarBuilder;
use nohash_hasher::BuildNoHashHasher;
use serde::Deserialize;
use std::collections::HashMap;
use std::path::Path;
use text_embeddings_backend_core::{
    Backend, BackendError, Batch, Embedding, Embeddings, ModelType, Predictions,
};

/// This enum is needed to be able to differentiate between jina models that also use
/// the `bert` model type and valid Bert models.
/// We use the `_name_or_path` field in the config to do so. This might not be robust in the long
/// run but is still better than the other options...
#[derive(Debug, Clone, PartialEq, Deserialize)]
#[serde(tag = "_name_or_path")]
pub enum BertConfigWrapper {
    #[serde(rename = "jinaai/jina-bert-implementation")]
    JinaBert(BertConfig),
    #[serde(rename = "jinaai/jina-bert-v2-qk-post-norm")]
    JinaCodeBert(BertConfig),
    #[serde(untagged)]
    Bert(BertConfig),
}

#[derive(Deserialize)]
#[serde(tag = "model_type", rename_all = "kebab-case")]
enum Config {
    Bert(BertConfigWrapper),
    XlmRoberta(BertConfig),
    Camembert(BertConfig),
    Roberta(BertConfig),
    #[serde(rename(deserialize = "distilbert"))]
    DistilBert(DistilBertConfig),
    #[serde(rename(deserialize = "nomic_bert"))]
    NomicBert(NomicConfig),
    Mistral(MistralConfig),
    #[serde(rename = "new")]
    Gte(GTEConfig),
    Qwen2(Qwen2Config),
    #[serde(rename = "mpnet")]
    MPNet(MPNetConfig),
}

pub struct CandleBackend {
    device: Device,
    model: Box<dyn Model + Send>,
}

impl CandleBackend {
    pub fn new(
        model_path: &Path,
        dtype: String,
        model_type: ModelType,
    ) -> Result<Self, BackendError> {
        // Default files
        let default_safetensors = model_path.join("model.safetensors");
        let default_pytorch = model_path.join("pytorch_model.bin");

        // Single Files
        let model_files = if default_safetensors.exists() {
            vec![default_safetensors]
        } else if default_pytorch.exists() {
            vec![default_pytorch]
        }
        // Sharded weights
        else {
            // Get index file
            let index_file = model_path.join("model.safetensors.index.json");

            // Parse file
            let index_file_string: String = std::fs::read_to_string(&index_file)
                .map_err(|err| BackendError::Start(err.to_string()))?;
            let json: serde_json::Value = serde_json::from_str(&index_file_string)
                .map_err(|err| BackendError::Start(err.to_string()))?;

            let weight_map = match json.get("weight_map") {
                None => {
                    return Err(BackendError::Start(format!(
                        "no weight map in {index_file:?}"
                    )));
                }
                Some(serde_json::Value::Object(map)) => map,
                Some(_) => {
                    return Err(BackendError::Start(format!(
                        "weight map in {index_file:?} is not a map"
                    )));
                }
            };
            let mut safetensors_files = std::collections::HashSet::new();
            for value in weight_map.values() {
                if let Some(file) = value.as_str() {
                    safetensors_files.insert(file.to_string());
                }
            }

            // Collect paths
            safetensors_files
                .iter()
                .map(|n| model_path.join(n))
                .collect()
        };

        // Load config
        let config: String = std::fs::read_to_string(model_path.join("config.json"))
            .context("Unable to read config file")
            .map_err(|err| BackendError::Start(format!("{err:?}")))?;
        let config: Config = serde_json::from_str(&config)
            .context("Model is not supported")
            .map_err(|err| BackendError::Start(format!("{err:?}")))?;

        // Get candle device
        let device = if candle::utils::cuda_is_available() {
            #[cfg(feature = "cuda")]
            match compatible_compute_cap() {
                Ok(true) => Device::new_cuda(0),
                Ok(false) => {
                    return Err(BackendError::Start(format!(
                        "Runtime compute cap {} is not compatible with compile time compute cap {}",
                        get_runtime_compute_cap().unwrap(),
                        get_compile_compute_cap().unwrap()
                    )));
                }
                Err(err) => {
                    tracing::warn!("Could not find a compatible CUDA device on host: {err:?}");
                    tracing::warn!("Using CPU instead");
                    Ok(Device::Cpu)
                }
            }
            #[cfg(not(feature = "cuda"))]
            Ok(Device::Cpu)
        } else if candle::utils::metal_is_available() {
            Device::new_metal(0)
        } else {
            Ok(Device::Cpu)
        }
        .map_err(|err| BackendError::Start(err.to_string()))?;

        // Get candle dtype
        let dtype = if &dtype == "float32" {
            Ok(DType::F32)
        } else if &dtype == "float16" {
            Ok(DType::F16)
        } else {
            Err(BackendError::Start(format!(
                "DType {dtype} is not supported"
            )))
        }?;

        let vb = if model_files.len() == 1 && model_files[0].extension().unwrap() == "bin" {
            VarBuilder::from_pth(&model_files[0], dtype, &device)
        } else {
            unsafe { VarBuilder::from_mmaped_safetensors(&model_files, dtype, &device) }
        }
        .s()?;

        let model: Result<Box<dyn Model + Send>, BackendError> = match (config, &device) {
            #[cfg(not(feature = "cuda"))]
            (_, Device::Cuda(_)) => Err(BackendError::Start(
                "`cuda` feature is not enabled".to_string(),
            )),
            (Config::Bert(config), Device::Cpu | Device::Metal(_)) => match config {
                BertConfigWrapper::JinaBert(config) => {
                    tracing::info!("Starting JinaBert model on {:?}", device);
                    Ok(Box::new(JinaBertModel::load(vb, &config, model_type).s()?))
                }
                BertConfigWrapper::JinaCodeBert(config) => {
                    tracing::info!("Starting JinaCodeBert model on {:?}", device);
                    Ok(Box::new(
                        JinaCodeBertModel::load(vb, &config, model_type).s()?,
                    ))
                }
                BertConfigWrapper::Bert(config) => {
                    tracing::info!("Starting Bert model on {:?}", device);
                    Ok(Box::new(BertModel::load(vb, &config, model_type).s()?))
                }
            },
            (
                Config::XlmRoberta(config) | Config::Camembert(config) | Config::Roberta(config),
                Device::Cpu | Device::Metal(_),
            ) => {
                tracing::info!("Starting Bert model on {:?}", device);
                Ok(Box::new(
                    BertModel::load_roberta(vb, &config, model_type).s()?,
                ))
            }
            (Config::DistilBert(config), Device::Cpu | Device::Metal(_)) => {
                tracing::info!("Starting DistilBert model on {:?}", device);
                Ok(Box::new(
                    DistilBertModel::load(vb, &config, model_type).s()?,
                ))
            }
            (Config::NomicBert(config), Device::Cpu | Device::Metal(_)) => {
                tracing::info!("Starting NomicBert model on {:?}", device);
                Ok(Box::new(NomicBertModel::load(vb, &config, model_type).s()?))
            }
            (Config::Mistral(_), Device::Cpu | Device::Metal(_)) => Err(BackendError::Start(
                "Mistral is only supported on Cuda devices in fp16 with flash attention enabled"
                    .to_string(),
            )),
            (Config::Gte(config), Device::Cpu | Device::Metal(_)) => {
                tracing::info!("Starting GTE model on {:?}", device);
                Ok(Box::new(GTEModel::load(vb, &config, model_type).s()?))
            }
            (Config::Qwen2(_), Device::Cpu | Device::Metal(_)) => Err(BackendError::Start(
                "Qwen2 is only supported on Cuda devices in fp16 with flash attention enabled"
                    .to_string(),
            )),
            (Config::MPNet(config), Device::Cpu | Device::Metal(_)) => {
                tracing::info!("Starting MPNet model on {:?}", device);
                Ok(Box::new(MPNetModel::load(vb, &config, model_type).s()?))
            }
            #[cfg(feature = "cuda")]
            (Config::Bert(config), Device::Cuda(_)) => {
                if cfg!(any(feature = "flash-attn", feature = "flash-attn-v1"))
                    && dtype == DType::F16
                    // Allow disabling because of flash attention v1 precision problems
                    // See: https://github.com/huggingface/text-embeddings-inference/issues/37
                    && &std::env::var("USE_FLASH_ATTENTION").unwrap_or("True".to_string()).to_lowercase() == "true"
                {
                    match config {
                        BertConfigWrapper::JinaBert(config) => {
                            tracing::info!("Starting FlashJinaBert model on {:?}", device);
                            Ok(Box::new(
                                FlashJinaBertModel::load(vb, &config, model_type).s()?,
                            ))
                        }
                        BertConfigWrapper::JinaCodeBert(config) => {
                            tracing::info!("Starting FlashJinaCodeBert model on {:?}", device);
                            Ok(Box::new(
                                FlashJinaCodeBertModel::load(vb, &config, model_type).s()?,
                            ))
                        }
                        BertConfigWrapper::Bert(config) => {
                            tracing::info!("Starting FlashBert model on {:?}", device);
                            Ok(Box::new(FlashBertModel::load(vb, &config, model_type).s()?))
                        }
                    }
                } else {
                    match config {
                        BertConfigWrapper::JinaBert(config) => {
                            tracing::info!("Starting JinaBert model on {:?}", device);
                            Ok(Box::new(JinaBertModel::load(vb, &config, model_type).s()?))
                        }
                        BertConfigWrapper::JinaCodeBert(config) => {
                            tracing::info!("Starting JinaCodeBert model on {:?}", device);
                            Ok(Box::new(
                                JinaCodeBertModel::load(vb, &config, model_type).s()?,
                            ))
                        }
                        BertConfigWrapper::Bert(config) => {
                            tracing::info!("Starting Bert model on {:?}", device);
                            Ok(Box::new(BertModel::load(vb, &config, model_type).s()?))
                        }
                    }
                }
            }
            #[cfg(feature = "cuda")]
            (
                Config::XlmRoberta(config) | Config::Camembert(config) | Config::Roberta(config),
                Device::Cuda(_),
            ) => {
                if cfg!(any(feature = "flash-attn", feature = "flash-attn-v1"))
                    && dtype == DType::F16
                    // Allow disabling because of flash attention v1 precision problems
                    // See: https://github.com/huggingface/text-embeddings-inference/issues/37
                    && &std::env::var("USE_FLASH_ATTENTION").unwrap_or("True".to_string()).to_lowercase() == "true"
                {
                    tracing::info!("Starting FlashBert model on {:?}", device);
                    Ok(Box::new(
                        FlashBertModel::load_roberta(vb, &config, model_type).s()?,
                    ))
                } else {
                    tracing::info!("Starting Bert model on {:?}", device);
                    Ok(Box::new(
                        BertModel::load_roberta(vb, &config, model_type).s()?,
                    ))
                }
            }
            #[cfg(feature = "cuda")]
            (Config::DistilBert(config), Device::Cuda(_)) => {
                if cfg!(feature = "flash-attn")
                    && dtype == DType::F16
                    && &std::env::var("USE_FLASH_ATTENTION")
                        .unwrap_or("True".to_string())
                        .to_lowercase()
                        == "true"
                {
                    tracing::info!("Starting FlashDistilBert model on {:?}", device);
                    Ok(Box::new(
                        FlashDistilBertModel::load(vb, &config, model_type).s()?,
                    ))
                } else {
                    tracing::info!("Starting DistilBertModel model on {:?}", device);
                    Ok(Box::new(
                        DistilBertModel::load(vb, &config, model_type).s()?,
                    ))
                }
            }
            #[cfg(feature = "cuda")]
            (Config::NomicBert(config), Device::Cuda(_)) => {
                if cfg!(feature = "flash-attn")
                    && dtype == DType::F16
                    && &std::env::var("USE_FLASH_ATTENTION")
                        .unwrap_or("True".to_string())
                        .to_lowercase()
                        == "true"
                {
                    tracing::info!("Starting FlashNomicBert model on {:?}", device);
                    Ok(Box::new(
                        FlashNomicBertModel::load(vb, &config, model_type).s()?,
                    ))
                } else {
                    tracing::info!("Starting NomicBert model on {:?}", device);
                    Ok(Box::new(NomicBertModel::load(vb, &config, model_type).s()?))
                }
            }
            #[cfg(feature = "cuda")]
            (Config::Mistral(config), Device::Cuda(_)) => {
                if dtype != DType::F16
                    || !cfg!(feature = "flash-attn")
                    || get_runtime_compute_cap().unwrap() < 80
                {
                    return Err(BackendError::Start("Mistral is only supported on Cuda devices in fp16 with flash attention v2 enabled".to_string()));
                }
                tracing::info!("Starting FlashMistral model on {:?}", device);
                Ok(Box::new(
                    FlashMistralModel::load(vb, &config, model_type).s()?,
                ))
            }
            #[cfg(feature = "cuda")]
            (Config::Gte(config), Device::Cuda(_)) => {
                if dtype != DType::F16
                    || !cfg!(any(feature = "flash-attn", feature = "flash-attn-v1"))
                {
                    tracing::info!("Starting GTE model on {:?}", device);
                    Ok(Box::new(GTEModel::load(vb, &config, model_type).s()?))
                } else {
                    tracing::info!("Starting FlashGTE model on {:?}", device);
                    Ok(Box::new(FlashGTEModel::load(vb, &config, model_type).s()?))
                }
            }
            #[cfg(feature = "cuda")]
            (Config::Qwen2(config), Device::Cuda(_)) => {
                if dtype != DType::F16
                    || !cfg!(any(feature = "flash-attn", feature = "flash-attn-v1"))
                {
                    return Err(BackendError::Start("Qwen2 is only supported on Cuda devices in fp16 with flash attention v2 enabled".to_string()));
                }
                tracing::info!("Starting FlashQwen2 model on {:?}", device);
                Ok(Box::new(
                    FlashQwen2Model::load(vb, &config, model_type).s()?,
                ))
            }
            #[cfg(feature = "cuda")]
            (Config::MPNet(config), Device::Cuda(_)) => {
                if cfg!(any(feature = "flash-attn", feature = "flash-attn-v1"))
                    && dtype == DType::F16
                    // Allow disabling because of flash attention v1 precision problems
                    // See: https://github.com/huggingface/text-embeddings-inference/issues/37
                    && &std::env::var("USE_FLASH_ATTENTION").unwrap_or("True".to_string()).to_lowercase() == "true"
                {
                    // TODO: FLASH ATTENTION does not support (additive) `attention bias` for now.
                    // See: https://github.com/Dao-AILab/flash-attention/issues/342
                    return Err(BackendError::Start(
                        "MPNet is only supported on Cuda devices in fp32.".to_string(),
                    ));
                } else {
                    tracing::info!("Starting MPNet model on {:?}", device);
                    Ok(Box::new(MPNetModel::load(vb, &config, model_type).s()?))
                }
            }
        };

        Ok(Self {
            device,
            model: model?,
        })
    }
}

impl Backend for CandleBackend {
    fn max_batch_size(&self) -> Option<usize> {
        // Limit max batch size to 4 on CPU
        if matches!(self.device, Device::Cpu) {
            return Some(4);
        }
        None
    }

    fn health(&self) -> Result<(), BackendError> {
        Ok(())
    }

    fn is_padded(&self) -> bool {
        self.model.is_padded()
    }

    fn embed(&self, batch: Batch) -> Result<Embeddings, BackendError> {
        let batch_size = batch.len();
        let pooled_indices = batch.pooled_indices.clone();
        let raw_indices = batch.raw_indices.clone();

        // Used for indexing in the raw_embeddings tensor
        let input_lengths: Vec<usize> = (0..batch.len())
            .map(|i| {
                (batch.cumulative_seq_lengths[i + 1] - batch.cumulative_seq_lengths[i]) as usize
            })
            .collect();

        // Run forward
        let (pooled_embeddings, raw_embeddings) = self.model.embed(batch).e()?;

        // Device => Host data transfer
        let pooled_embeddings = match pooled_embeddings {
            None => vec![],
            Some(pooled_embeddings) => pooled_embeddings.to_dtype(DType::F32).e()?.to_vec2().e()?,
        };

        // This transfer is expensive...
        let raw_embeddings = match raw_embeddings {
            None => vec![],
            Some(raw_embeddings) => raw_embeddings.to_dtype(DType::F32).e()?.to_vec2().e()?,
        };

        let mut embeddings =
            HashMap::with_capacity_and_hasher(batch_size, BuildNoHashHasher::default());
        for (i, e) in pooled_indices.into_iter().zip(pooled_embeddings) {
            embeddings.insert(i as usize, Embedding::Pooled(e));
        }

        let mut cumulative_length = 0;
        for i in raw_indices.into_iter() {
            let length = input_lengths[i as usize];
            let e = raw_embeddings[cumulative_length..cumulative_length + length].to_vec();
            embeddings.insert(i as usize, Embedding::All(e));
            cumulative_length += length;
        }

        Ok(embeddings)
    }

    fn predict(&self, batch: Batch) -> Result<Predictions, BackendError> {
        let batch_size = batch.len();

        let results = self.model.predict(batch).e()?;
        let results = results.to_dtype(DType::F32).e()?.to_vec2().e()?;

        let mut predictions =
            HashMap::with_capacity_and_hasher(batch_size, BuildNoHashHasher::default());
        for (i, r) in results.into_iter().enumerate() {
            predictions.insert(i, r);
        }

        Ok(predictions)
    }
}

pub trait WrapErr<O> {
    fn s(self) -> Result<O, BackendError>;
    fn e(self) -> Result<O, BackendError>;
}

impl<O> WrapErr<O> for Result<O, candle::Error> {
    fn s(self) -> Result<O, BackendError> {
        self.map_err(|e| BackendError::Start(e.to_string()))
    }
    fn e(self) -> Result<O, BackendError> {
        self.map_err(|e| BackendError::Inference(e.to_string()))
    }
}<|MERGE_RESOLUTION|>--- conflicted
+++ resolved
@@ -11,14 +11,8 @@
     compatible_compute_cap, get_compile_compute_cap, get_runtime_compute_cap,
 };
 use crate::models::{
-<<<<<<< HEAD
-    BertConfig, BertModel, DistilBertConfig, DistilBertModel, GTEConfig, JinaBertModel,
-    JinaCodeBertModel, MPNetConfig, MPNetModel, MistralConfig, Model, NomicBertModel, NomicConfig,
-    Qwen2Config,
-=======
     BertConfig, BertModel, DistilBertConfig, DistilBertModel, GTEConfig, GTEModel, JinaBertModel,
-    JinaCodeBertModel, MistralConfig, Model, NomicBertModel, NomicConfig, Qwen2Config,
->>>>>>> 0462171b
+    JinaCodeBertModel, MPNetConfig, MPNetModel, MistralConfig, Model, NomicBertModel, NomicConfig, Qwen2Config,
 };
 #[cfg(feature = "cuda")]
 use crate::models::{
