use crate::alibi::build_alibi_tensor;
use crate::layers::{get_cublas_lt_wrapper, HiddenAct, LayerNorm, Linear};
use crate::models::jina::JinaEmbeddings;
use crate::models::PositionEmbeddingType;
use crate::models::{BertConfig, Model};
use candle::{DType, Device, IndexOp, Result, Tensor, D};
use candle_nn::VarBuilder;
use text_embeddings_backend_core::{Batch, ModelType, Pool};

<<<<<<< HEAD
#[derive(Debug, Clone, PartialEq, Deserialize)]
pub struct JinaCodeConfig {
    pub vocab_size: usize,
    pub hidden_size: usize,
    pub num_hidden_layers: usize,
    pub num_attention_heads: usize,
    pub intermediate_size: usize,
    pub hidden_act: HiddenAct,
    pub hidden_dropout_prob: f64,
    pub max_position_embeddings: usize,
    pub type_vocab_size: usize,
    pub initializer_range: f64,
    pub layer_norm_eps: f64,
    pub pad_token_id: usize,
    #[serde(default)]
    pub position_embedding_type: PositionEmbeddingType,
    #[serde(default)]
    pub use_cache: bool,
    pub classifier_dropout: Option<f64>,
    pub id2label: Option<HashMap<String, String>>,
}

#[derive(Debug)]
pub struct BertEmbeddings {
    word_embeddings: Embedding,
    token_type_embeddings: Embedding,
    position_embeddings: Option<Embedding>,
    layer_norm: LayerNorm,
    span: tracing::Span,
}

impl BertEmbeddings {
    pub fn load(vb: VarBuilder, config: &JinaCodeConfig) -> Result<Self> {
        let position_embeddings =
            if config.position_embedding_type == PositionEmbeddingType::Absolute {
                Some(Embedding::new(
                    vb.pp("position_embeddings").get(
                        (config.max_position_embeddings, config.hidden_size),
                        "weight",
                    )?,
                    config.hidden_size,
                ))
            } else {
                None
            };

        Ok(Self {
            word_embeddings: Embedding::new(
                vb.pp("word_embeddings")
                    .get((config.vocab_size, config.hidden_size), "weight")?,
                config.hidden_size,
            ),
            token_type_embeddings: Embedding::new(
                vb.pp("token_type_embeddings")
                    .get((config.type_vocab_size, config.hidden_size), "weight")?,
                config.hidden_size,
            ),
            position_embeddings,
            layer_norm: LayerNorm::load(
                vb.pp("LayerNorm"),
                config.hidden_size,
                config.layer_norm_eps as f32,
            )?,
            span: tracing::span!(tracing::Level::TRACE, "embeddings"),
        })
    }

    pub fn forward(
        &self,
        input_ids: &Tensor,
        token_type_ids: &Tensor,
        position_ids: &Tensor,
    ) -> Result<Tensor> {
        let _enter = self.span.enter();

        let input_embeddings = self.word_embeddings.forward(input_ids)?;
        let token_type_embeddings = self.token_type_embeddings.forward(token_type_ids)?;

        if let Some(position_embeddings) = &self.position_embeddings {
            let position_embeddings = position_embeddings.forward(position_ids)?;
            let embeddings = input_embeddings.add(&token_type_embeddings)?;
            self.layer_norm
                .forward(&embeddings, Some(&position_embeddings))
        } else {
            self.layer_norm
                .forward(&input_embeddings, Some(&token_type_embeddings))
        }
    }
}

struct BertAttention {
    query_linear: Linear,
    key_linear: Linear,
    value_linear: Linear,
=======
struct JinaCodeAttention {
    qkv_linear: Linear,
>>>>>>> 46de6a49

    dense: Linear,
    layer_norm_q: LayerNorm,
    layer_norm_k: LayerNorm,
    layer_norm_out: LayerNorm,

    num_attention_heads: usize,
    attention_head_size: usize,
    softmax_scale: f64,

    span: tracing::Span,
}

impl JinaCodeAttention {
    pub fn load(vb: VarBuilder, config: &BertConfig) -> Result<Self> {
        let attention_head_size = config.hidden_size / config.num_attention_heads;
        let all_head_size = config.num_attention_heads * attention_head_size;
        let hidden_size = config.hidden_size;

        let query_weight = vb
            .pp("self.query")
            .get((all_head_size, hidden_size), "weight")?;
        let query_bias = vb.pp("self.query").get(all_head_size, "bias")?;

        let key_weight = vb
            .pp("self.key")
            .get((all_head_size, hidden_size), "weight")?;
        let key_bias = vb.pp("self.key").get(all_head_size, "bias")?;

        let value_weight = vb
            .pp("self.value")
            .get((all_head_size, hidden_size), "weight")?;
        let value_bias = vb.pp("self.value").get(all_head_size, "bias")?;

        let qkv_weight = Tensor::cat(&[&query_weight, &key_weight, &value_weight], 0)?;
        let qkv_bias = Tensor::cat(&[&query_bias, &key_bias, &value_bias], 0)?;

        let qkv_linear = Linear::new(qkv_weight, Some(qkv_bias), None);

        let layer_norm_q = LayerNorm::load(
            vb.pp("self").pp("layer_norm_q"),
            config.hidden_size,
            config.layer_norm_eps as f32,
        )?;
        let layer_norm_k = LayerNorm::load(
            vb.pp("self").pp("layer_norm_k"),
            config.hidden_size,
            config.layer_norm_eps as f32,
        )?;

        let dense_weight = vb
            .pp("output")
            .pp("dense")
            .get((hidden_size, hidden_size), "weight")?;
        let dense_bias = vb.pp("output").pp("dense").get(hidden_size, "bias")?;

        let dense = Linear::new(dense_weight, Some(dense_bias), None);

        let layer_norm_out = LayerNorm::load(
            vb.pp("output").pp("LayerNorm"),
            config.hidden_size,
            config.layer_norm_eps as f32,
        )?;

        let softmax_scale = 1. / (attention_head_size as f64).sqrt();

        Ok(Self {
            qkv_linear,
            dense,
            layer_norm_q,
            layer_norm_k,
            layer_norm_out,
            num_attention_heads: config.num_attention_heads,
            attention_head_size,
            softmax_scale,
            span: tracing::span!(tracing::Level::TRACE, "attention"),
        })
    }

    fn forward(&self, hidden_states: &Tensor, attention_bias: Option<&Tensor>) -> Result<Tensor> {
        let _enter = self.span.enter();
        let device = hidden_states.device();
        let residual = hidden_states.clone();

        let qkv = self.qkv_linear.forward(hidden_states)?;

        let mut new_qkv_shape = qkv.dims().to_vec();
        new_qkv_shape.pop();
        new_qkv_shape.push(self.num_attention_heads * 3);
        new_qkv_shape.push(self.attention_head_size);

<<<<<<< HEAD
        let query_layer = query_layer
            .reshape(new_qkv_shape.as_slice())?
            .transpose(1, 2)?;
        let key_layer = key_layer
            .reshape(new_qkv_shape.as_slice())?
            .transpose(1, 2)?;
        let value_layer = value_layer
            .reshape(new_qkv_shape.as_slice())?
            .transpose(1, 2)?;
=======
        let qkv = qkv.reshape(new_qkv_shape.as_slice())?;

        // Split heads
        let qkv = qkv.chunk(3, 2)?;

        // Flatten last dims again to go through the layer norm
        let query_layer = &qkv[0].flatten_from(D::Minus2)?;
        let key_layer = &qkv[1].flatten_from(D::Minus2)?;

        // Layer norm on q and k
        let query_layer = self.layer_norm_q.forward(query_layer, None)?;
        let key_layer = self.layer_norm_k.forward(key_layer, None)?;

        let mut new_qk_shape = query_layer.dims().to_vec();
        new_qk_shape.pop();
        new_qk_shape.push(self.num_attention_heads);
        new_qk_shape.push(self.attention_head_size);

        let query_layer = query_layer
            .reshape(new_qk_shape.as_slice())?
            .transpose(1, 2)?
            .contiguous()?;
        let key_layer = key_layer
            .reshape(new_qk_shape.as_slice())?
            .transpose(1, 2)?
            .contiguous()?;
        let value_layer = &qkv[2].transpose(1, 2)?.contiguous()?;
>>>>>>> 46de6a49

        #[allow(unused_variables)]
        let context_layer = if let (Device::Cuda(_), Some(cublaslt)) =
            (device, get_cublas_lt_wrapper())
        {
            #[cfg(feature = "cuda")]
            {
                // cuBLASLt batch matmul implementation requires inputs to be dims3
                let (batch_size, _, seq_len, _) = key_layer.shape().dims4()?;
                let key_layer = key_layer.flatten(0, 1)?;
                let query_layer = query_layer.flatten(0, 1)?;
                let value_layer = value_layer.flatten(0, 1)?;
                let attention_bias = attention_bias.map(|mask| mask.flatten(0, 1)).transpose()?;

                // If attention_bias is set, we fuse the add by giving it as the output matrix
                // and setting beta to 1.0
                let beta = match attention_bias.is_some() {
                    true => Some(1.0),
                    false => None,
                };

                // Batch matrix multiplication
                // Fuse softmax scale and attention_bias add
                let attention_scores = cublaslt.batch_matmul(
                    &key_layer,
                    &query_layer,
                    attention_bias.as_ref(),
                    Some(self.softmax_scale as f32),
                    beta,
                    None,
                    None,
                )?;
                let attention_probs = candle_nn::ops::softmax_last_dim(&attention_scores)?;

                let context_layer = cublaslt.batch_matmul(
                    &value_layer.t()?.contiguous()?,
                    &attention_probs,
                    // We save one allocation
                    Some(&query_layer),
                    None,
                    None,
                    None,
                    None,
                )?;

                // Reshape to dims4
                context_layer.reshape((
                    batch_size,
                    self.num_attention_heads,
                    seq_len,
                    self.attention_head_size,
                ))
            }
            #[cfg(not(feature = "cuda"))]
            {
                candle::bail!("`cuda` feature is not enabled")
            }
        } else {
            let attention_scores = query_layer.matmul(&key_layer.t()?)?;
            let mut attention_scores = (attention_scores * self.softmax_scale)?;

            if let Some(attention_bias) = attention_bias {
                attention_scores = attention_scores.add(attention_bias)?;
            }

            let attention_probs = candle_nn::ops::softmax_last_dim(&attention_scores)?;
            attention_probs.matmul(&value_layer.contiguous()?)
        }?;

        let context_layer = context_layer.transpose(1, 2)?.flatten_from(D::Minus2)?;

        let hidden_states = self.dense.forward(&context_layer)?;
        let hidden_states = self
            .layer_norm_out
            .forward(&hidden_states, Some(&residual))?;

        Ok(hidden_states)
    }
}

struct JinaCodeBertLayer {
    attention: JinaCodeAttention,
    up_gated_layer: Linear,
    down_layer: Linear,
    layer_norm_1: LayerNorm,
    layer_norm_2: LayerNorm,
    act: HiddenAct,

    intermediate_size: usize,

    span: tracing::Span,
}

impl JinaCodeBertLayer {
    pub fn load(vb: VarBuilder, config: &BertConfig) -> Result<Self> {
        let attention = JinaCodeAttention::load(vb.pp("attention"), config)?;

        let up_gated_weight = vb
            .pp("mlp")
            .pp("up_gated_layer")
            .get((config.intermediate_size * 2, config.hidden_size), "weight")?;
        let up_gated_layer = Linear::new(up_gated_weight, None, None);

        let down_weight = vb
            .pp("mlp")
            .pp("down_layer")
            .get((config.hidden_size, config.intermediate_size), "weight")?;
        let down_bias = vb
            .pp("mlp")
            .pp("down_layer")
            .get(config.hidden_size, "bias")?;
        let down_layer = Linear::new(down_weight, Some(down_bias), None);

        let layer_norm_1 = LayerNorm::load(
            vb.pp("layer_norm_1"),
            config.hidden_size,
            config.layer_norm_eps as f32,
        )?;
        let layer_norm_2 = LayerNorm::load(
            vb.pp("layer_norm_2"),
            config.hidden_size,
            config.layer_norm_eps as f32,
        )?;

        Ok(Self {
            attention,
            up_gated_layer,
            down_layer,
            layer_norm_1,
            layer_norm_2,
            act: config.hidden_act.clone(),
            intermediate_size: config.intermediate_size,
            span: tracing::span!(tracing::Level::TRACE, "layer"),
        })
    }

    pub fn forward(
        &self,
        hidden_states: &Tensor,
        attention_bias: Option<&Tensor>,
    ) -> Result<Tensor> {
        let _enter = self.span.enter();

        // Pre-Norm
        let residual = hidden_states.clone();

        // Self-Attention block
        let hidden_states = self.attention.forward(hidden_states, attention_bias)?;

        // Pre-MLP LayerNorm
        let hidden_states = self.layer_norm_1.forward(&hidden_states, Some(&residual))?;

        // MLP block
        let residual = hidden_states.clone();
        let hidden_states = self.up_gated_layer.forward(&hidden_states)?;
        let non_gated = hidden_states.i((.., .., 0..self.intermediate_size))?;
        let gated = hidden_states.i((.., .., self.intermediate_size..))?;
        let gated = match self.act {
            HiddenAct::Gelu => gated.gelu(),
            HiddenAct::Relu => gated.relu(),
            HiddenAct::Swiglu => gated.silu(),
        }?;
        let hidden_states = (non_gated * gated)?;
        let hidden_states = self.down_layer.forward(&hidden_states)?;

        // Post-MLP LayerNorm
        let hidden_states = self.layer_norm_2.forward(&hidden_states, Some(&residual))?;

        Ok(hidden_states)
    }
}

struct JinaCodeBertEncoder {
    layers: Vec<JinaCodeBertLayer>,
    span: tracing::Span,
}

impl JinaCodeBertEncoder {
    pub fn load(vb: VarBuilder, config: &BertConfig) -> Result<Self> {
        let layers = (0..config.num_hidden_layers)
            .map(|index| JinaCodeBertLayer::load(vb.pp(format!("layer.{index}")), config))
            .collect::<Result<Vec<_>>>()?;
        let span = tracing::span!(tracing::Level::TRACE, "encoder");

        Ok(JinaCodeBertEncoder { layers, span })
    }

    fn forward(&self, hidden_states: &Tensor, attention_bias: Option<&Tensor>) -> Result<Tensor> {
        let _enter = self.span.enter();

        let mut hidden_states = hidden_states.clone();

        // Use a loop rather than a fold as it's easier to modify when adding debug/...
        for layer in self.layers.iter() {
            hidden_states = layer.forward(&hidden_states, attention_bias)?;
        }

        Ok(hidden_states)
    }
}

pub struct JinaCodeBertModel {
    embeddings: JinaEmbeddings,
    encoder: JinaCodeBertEncoder,
    pool: Pool,
    alibi: Option<Tensor>,

    num_attention_heads: usize,

    device: Device,
    dtype: DType,

    span: tracing::Span,
}

impl JinaCodeBertModel {
    pub fn load(vb: VarBuilder, config: &BertConfig, model_type: ModelType) -> Result<Self> {
        let alibi = match config.position_embedding_type {
            PositionEmbeddingType::Alibi => Some(build_alibi_tensor(
                config.max_position_embeddings,
                config.num_attention_heads,
                vb.device(),
                vb.dtype(),
            )?),
            PositionEmbeddingType::Absolute => None,
        };

        let pool = match model_type {
            ModelType::Classifier => {
                candle::bail!("`classifier` model type is not supported for Jina")
            }
            ModelType::Embedding(pool) => {
                if pool == Pool::Splade {
                    candle::bail!("`splade` is not supported for Jina")
                }
                pool
            }
        };

        let (embeddings, encoder) = match (
            JinaEmbeddings::load(vb.pp("embeddings"), config),
            JinaCodeBertEncoder::load(vb.pp("encoder"), config),
        ) {
            (Ok(embeddings), Ok(encoder)) => (embeddings, encoder),
            (Err(err), _) | (_, Err(err)) => {
                if let (Ok(embeddings), Ok(encoder)) = (
                    JinaEmbeddings::load(vb.pp("bert.embeddings"), config),
                    JinaCodeBertEncoder::load(vb.pp("bert.encoder"), config),
                ) {
                    (embeddings, encoder)
                } else {
                    return Err(err);
                }
            }
        };

        Ok(Self {
            embeddings,
            encoder,
            pool,
            alibi,
            num_attention_heads: config.num_attention_heads,
            device: vb.device().clone(),
            dtype: vb.dtype(),
            span: tracing::span!(tracing::Level::TRACE, "model"),
        })
    }

    pub fn forward(&self, batch: Batch) -> Result<(Option<Tensor>, Option<Tensor>)> {
        let _enter = self.span.enter();

        let batch_size = batch.len();
        let max_length = batch.max_length as usize;

        let shape = (batch_size, max_length);

        let (input_ids, type_ids, position_ids, input_lengths, attention_bias, attention_mask) =
            if batch_size > 1 {
                // Prepare padded batch
                let elems = batch_size * max_length;

                let mut input_ids = Vec::with_capacity(elems);
                let mut type_ids = Vec::with_capacity(elems);
                let mut position_ids = Vec::with_capacity(elems);
                let mut attention_mask = Vec::with_capacity(elems);
                let mut attention_bias = Vec::with_capacity(elems);
                let mut input_lengths = Vec::with_capacity(batch_size);
                // Bool to know if we need to use the attention mask
                let mut masking = false;

                for i in 0..batch_size {
                    let start = batch.cumulative_seq_lengths[i] as usize;
                    let end = batch.cumulative_seq_lengths[i + 1] as usize;
                    let seq_length = (end - start) as u32;
                    input_lengths.push(seq_length as f32);

                    // Copy values
                    for j in start..end {
                        input_ids.push(batch.input_ids[j]);
                        type_ids.push(batch.token_type_ids[j]);
                        position_ids.push(batch.position_ids[j]);
                        attention_mask.push(1.0_f32);
                        attention_bias.push(0.0);
                    }

                    // Add padding if needed
                    let padding = batch.max_length - seq_length;
                    if padding > 0 {
                        // Set bool to use attention mask
                        masking = true;
                        for _ in 0..padding {
                            input_ids.push(0);
                            type_ids.push(0);
                            position_ids.push(0);
                            attention_mask.push(0.0_f32);
                            attention_bias.push(f32::NEG_INFINITY);
                        }
                    }
                }

                let (attention_bias, attention_mask) = match masking {
                    true => {
                        // We only need the mask if we use mean pooling
                        // For CLS pooling, the bias is enough
                        let attention_mask = if self.pool == Pool::Mean {
                            let attention_mask = Tensor::from_vec(
                                attention_mask,
                                (batch_size, max_length, 1),
                                &self.device,
                            )?
                            .to_dtype(self.dtype)?;

                            Some(attention_mask)
                        } else {
                            None
                        };

                        let attention_bias = Tensor::from_vec(
                            attention_bias,
                            (batch_size, 1, 1, max_length),
                            &self.device,
                        )?
                        .to_dtype(self.dtype)?;

                        // Broadcast once instead of at every layer
                        let mut attention_bias = attention_bias.broadcast_as((
                            batch_size,
                            self.num_attention_heads,
                            max_length,
                            max_length,
                        ))?;

                        // Add alibi tensor
                        if let Some(alibi) = &self.alibi {
                            let alibi = alibi
                                .i((.., .., 0..max_length, 0..max_length))?
                                .broadcast_as((
                                    batch_size,
                                    self.num_attention_heads,
                                    max_length,
                                    max_length,
                                ))?;

                            attention_bias = attention_bias.add(&alibi)?;
                        }

                        (Some(attention_bias.contiguous()?), attention_mask)
                    }
                    false => {
                        if let Some(alibi) = &self.alibi {
                            (
                                Some(
                                    alibi
                                        .i((.., .., 0..max_length, 0..max_length))?
                                        .broadcast_as((
                                            batch_size,
                                            self.num_attention_heads,
                                            max_length,
                                            max_length,
                                        ))?
                                        .contiguous()?,
                                ),
                                None,
                            )
                        } else {
                            (None, None)
                        }
                    }
                };

                (
                    input_ids,
                    type_ids,
                    position_ids,
                    input_lengths,
                    attention_bias,
                    attention_mask,
                )
            } else {
                let attention_bias = if let Some(alibi) = &self.alibi {
                    Some(
                        alibi
                            .i((.., .., 0..max_length, 0..max_length))?
                            .contiguous()?,
                    )
                } else {
                    None
                };

                (
                    batch.input_ids,
                    batch.token_type_ids,
                    batch.position_ids,
                    vec![batch.max_length as f32],
                    attention_bias,
                    None,
                )
            };

        // Create CPU tensors
        let input_ids = Tensor::from_vec(input_ids, shape, &self.device)?;
        let type_ids = Tensor::from_vec(type_ids, shape, &self.device)?;
        let position_ids = Tensor::from_vec(position_ids, shape, &self.device)?;
        let input_lengths =
            Tensor::from_vec(input_lengths, (batch_size, 1), &self.device)?.to_dtype(self.dtype)?;

        let embedding_output = self
            .embeddings
            .forward(&input_ids, &type_ids, &position_ids)?;

        let outputs = self
            .encoder
            .forward(&embedding_output, attention_bias.as_ref())?;

        let has_pooling_requests = !batch.pooled_indices.is_empty();
        let has_raw_requests = !batch.raw_indices.is_empty();

        let pooled_embeddings = if has_pooling_requests {
            let pooled_indices_length = batch.pooled_indices.len();
            let mut outputs = outputs.clone();

            // Only use pooled_indices if at least one member of the batch ask for raw embeddings
            let pooled_indices = if has_raw_requests {
                let pooled_indices =
                    Tensor::from_vec(batch.pooled_indices, pooled_indices_length, &self.device)?;

                // Select values in the batch
                outputs = outputs.index_select(&pooled_indices, 0)?;
                Some(pooled_indices)
            } else {
                None
            };

            let pooled_embeddings = match self.pool {
                // CLS pooling
                Pool::Cls => outputs.i((.., 0))?,
                // Mean pooling
                Pool::Mean => {
                    if let Some(ref attention_mask) = attention_mask {
                        let mut attention_mask = attention_mask.clone();

                        if let Some(pooled_indices) = pooled_indices {
                            // Select values in the batch
                            attention_mask = attention_mask.index_select(&pooled_indices, 0)?;
                        };

                        // Mask padded values
                        outputs = outputs.broadcast_mul(&attention_mask)?;
                    }

                    (outputs.sum(1)?.broadcast_div(&input_lengths))?
                }
                Pool::Splade => unreachable!(),
            };
            Some(pooled_embeddings)
        } else {
            None
        };

        let raw_embeddings = if has_raw_requests {
            // Reshape outputs
            let (b, l, h) = outputs.shape().dims3()?;
            let outputs = outputs.reshape((b * l, h))?;

            // We need to remove the padding tokens only if batch_size > 1 and there are some
            // member of the batch that require pooling
            // or if batch_size > 1 and the members of the batch have different lengths
            if (attention_mask.is_some() || has_pooling_requests) && batch_size > 1 {
                let mut final_indices: Vec<u32> = Vec::with_capacity(batch_size * max_length);

                for i in batch.raw_indices.into_iter() {
                    let start = i * batch.max_length;
                    let i = i as usize;
                    let length =
                        batch.cumulative_seq_lengths[i + 1] - batch.cumulative_seq_lengths[i];

                    for j in start..start + length {
                        // Add indices for the tokens of this specific member of the batch
                        final_indices.push(j);
                    }
                }

                let final_indices_length = final_indices.len();
                let final_indices =
                    Tensor::from_vec(final_indices, final_indices_length, &self.device)?;

                // Select the tokens with final indices
                Some(outputs.index_select(&final_indices, 0)?)
            } else {
                Some(outputs)
            }
        } else {
            None
        };

        Ok((pooled_embeddings, raw_embeddings))
    }
}

impl Model for JinaCodeBertModel {
    fn is_padded(&self) -> bool {
        true
    }
    fn embed(&self, batch: Batch) -> Result<(Option<Tensor>, Option<Tensor>)> {
        self.forward(batch)
    }
}<|MERGE_RESOLUTION|>--- conflicted
+++ resolved
@@ -7,105 +7,8 @@
 use candle_nn::VarBuilder;
 use text_embeddings_backend_core::{Batch, ModelType, Pool};
 
-<<<<<<< HEAD
-#[derive(Debug, Clone, PartialEq, Deserialize)]
-pub struct JinaCodeConfig {
-    pub vocab_size: usize,
-    pub hidden_size: usize,
-    pub num_hidden_layers: usize,
-    pub num_attention_heads: usize,
-    pub intermediate_size: usize,
-    pub hidden_act: HiddenAct,
-    pub hidden_dropout_prob: f64,
-    pub max_position_embeddings: usize,
-    pub type_vocab_size: usize,
-    pub initializer_range: f64,
-    pub layer_norm_eps: f64,
-    pub pad_token_id: usize,
-    #[serde(default)]
-    pub position_embedding_type: PositionEmbeddingType,
-    #[serde(default)]
-    pub use_cache: bool,
-    pub classifier_dropout: Option<f64>,
-    pub id2label: Option<HashMap<String, String>>,
-}
-
-#[derive(Debug)]
-pub struct BertEmbeddings {
-    word_embeddings: Embedding,
-    token_type_embeddings: Embedding,
-    position_embeddings: Option<Embedding>,
-    layer_norm: LayerNorm,
-    span: tracing::Span,
-}
-
-impl BertEmbeddings {
-    pub fn load(vb: VarBuilder, config: &JinaCodeConfig) -> Result<Self> {
-        let position_embeddings =
-            if config.position_embedding_type == PositionEmbeddingType::Absolute {
-                Some(Embedding::new(
-                    vb.pp("position_embeddings").get(
-                        (config.max_position_embeddings, config.hidden_size),
-                        "weight",
-                    )?,
-                    config.hidden_size,
-                ))
-            } else {
-                None
-            };
-
-        Ok(Self {
-            word_embeddings: Embedding::new(
-                vb.pp("word_embeddings")
-                    .get((config.vocab_size, config.hidden_size), "weight")?,
-                config.hidden_size,
-            ),
-            token_type_embeddings: Embedding::new(
-                vb.pp("token_type_embeddings")
-                    .get((config.type_vocab_size, config.hidden_size), "weight")?,
-                config.hidden_size,
-            ),
-            position_embeddings,
-            layer_norm: LayerNorm::load(
-                vb.pp("LayerNorm"),
-                config.hidden_size,
-                config.layer_norm_eps as f32,
-            )?,
-            span: tracing::span!(tracing::Level::TRACE, "embeddings"),
-        })
-    }
-
-    pub fn forward(
-        &self,
-        input_ids: &Tensor,
-        token_type_ids: &Tensor,
-        position_ids: &Tensor,
-    ) -> Result<Tensor> {
-        let _enter = self.span.enter();
-
-        let input_embeddings = self.word_embeddings.forward(input_ids)?;
-        let token_type_embeddings = self.token_type_embeddings.forward(token_type_ids)?;
-
-        if let Some(position_embeddings) = &self.position_embeddings {
-            let position_embeddings = position_embeddings.forward(position_ids)?;
-            let embeddings = input_embeddings.add(&token_type_embeddings)?;
-            self.layer_norm
-                .forward(&embeddings, Some(&position_embeddings))
-        } else {
-            self.layer_norm
-                .forward(&input_embeddings, Some(&token_type_embeddings))
-        }
-    }
-}
-
-struct BertAttention {
-    query_linear: Linear,
-    key_linear: Linear,
-    value_linear: Linear,
-=======
 struct JinaCodeAttention {
     qkv_linear: Linear,
->>>>>>> 46de6a49
 
     dense: Linear,
     layer_norm_q: LayerNorm,
@@ -197,17 +100,6 @@
         new_qkv_shape.push(self.num_attention_heads * 3);
         new_qkv_shape.push(self.attention_head_size);
 
-<<<<<<< HEAD
-        let query_layer = query_layer
-            .reshape(new_qkv_shape.as_slice())?
-            .transpose(1, 2)?;
-        let key_layer = key_layer
-            .reshape(new_qkv_shape.as_slice())?
-            .transpose(1, 2)?;
-        let value_layer = value_layer
-            .reshape(new_qkv_shape.as_slice())?
-            .transpose(1, 2)?;
-=======
         let qkv = qkv.reshape(new_qkv_shape.as_slice())?;
 
         // Split heads
@@ -235,7 +127,6 @@
             .transpose(1, 2)?
             .contiguous()?;
         let value_layer = &qkv[2].transpose(1, 2)?.contiguous()?;
->>>>>>> 46de6a49
 
         #[allow(unused_variables)]
         let context_layer = if let (Device::Cuda(_), Some(cublaslt)) =
