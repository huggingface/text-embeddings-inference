--- conflicted
+++ resolved
@@ -6,31 +6,6 @@
 use candle_nn::{Embedding, VarBuilder};
 use text_embeddings_backend_core::{Batch, ModelType, Pool};
 
-<<<<<<< HEAD
-#[derive(Debug, Clone, PartialEq, Deserialize)]
-pub struct JinaConfig {
-    pub vocab_size: usize,
-    pub hidden_size: usize,
-    pub num_hidden_layers: usize,
-    pub num_attention_heads: usize,
-    pub intermediate_size: usize,
-    pub hidden_act: HiddenAct,
-    pub hidden_dropout_prob: f64,
-    pub max_position_embeddings: usize,
-    pub type_vocab_size: usize,
-    pub initializer_range: f64,
-    pub layer_norm_eps: f64,
-    pub pad_token_id: usize,
-    #[serde(default)]
-    pub position_embedding_type: PositionEmbeddingType,
-    #[serde(default)]
-    pub use_cache: bool,
-    pub classifier_dropout: Option<f64>,
-    pub id2label: Option<HashMap<String, String>>,
-}
-
-=======
->>>>>>> 46de6a49
 #[derive(Debug)]
 pub struct JinaEmbeddings {
     word_embeddings: Embedding,
