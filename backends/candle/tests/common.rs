use anyhow::Result;
use hf_hub::api::sync::{ApiBuilder, ApiError, ApiRepo};
use hf_hub::{Repo, RepoType};
use insta::internals::YamlMatcher;
use serde::{Deserialize, Serialize};
use std::cmp::max;
use std::ops::Deref;
use std::path::{Path, PathBuf};
use text_embeddings_backend_core::{Batch, Embedding, Embeddings};
use tokenizers::pre_tokenizers::metaspace::PrependScheme;
use tokenizers::pre_tokenizers::sequence::Sequence;
use tokenizers::{Encoding, PreTokenizerWrapper, Tokenizer};

#[derive(Serialize, Deserialize, Debug)]
pub struct Score(f32);

impl Score {
    fn is_close(&self, other: &Self, abs_tol: f32) -> bool {
        is_close::default()
            .abs_tol(abs_tol)
            .is_close(self.0, other.0)
    }
}

impl PartialEq for Score {
    fn eq(&self, other: &Self) -> bool {
        // Default tolerance for equality
        self.is_close(other, 5e-3)
    }
}

#[derive(Serialize, Deserialize, Debug, PartialEq)]
pub struct SnapshotScores(Vec<Vec<Score>>);

impl Deref for SnapshotScores {
    type Target = Vec<Vec<Score>>;

    fn deref(&self) -> &Self::Target {
        &self.0
    }
}

impl From<Vec<Vec<f32>>> for SnapshotScores {
    fn from(value: Vec<Vec<f32>>) -> Self {
        Self(
            value
                .into_iter()
                .map(|v| v.into_iter().map(Score).collect())
                .collect(),
        )
    }
}

<<<<<<< HEAD
=======
#[derive(Serialize, Deserialize, Debug)]
pub struct SnapEmbedding(Vec<f32>);

impl PartialEq for SnapEmbedding {
    fn eq(&self, other: &Self) -> bool {
        assert_eq!(self.0.len(), other.0.len());

        let mut sumxx = 0.0;
        let mut sumyy = 0.0;
        let mut sumxy = 0.0;

        for (x, y) in self.0.iter().zip(other.0.iter()) {
            sumxx += x * x;
            sumyy += y * y;
            sumxy += x * y;
        }

        (sumxy / (sumxx * sumyy).sqrt()) > 0.999
    }
}

#[derive(Serialize, Deserialize, Debug, PartialEq)]
pub struct SnapshotEmbeddings(Vec<SnapEmbedding>);

impl Deref for SnapshotEmbeddings {
    type Target = Vec<SnapEmbedding>;

    fn deref(&self) -> &Self::Target {
        &self.0
    }
}

impl From<Vec<Vec<f32>>> for SnapshotEmbeddings {
    fn from(value: Vec<Vec<f32>>) -> Self {
        Self(value.into_iter().map(|v| SnapEmbedding(v)).collect())
    }
}

pub fn sort_embeddings(embeddings: Embeddings) -> (Vec<Vec<f32>>, Vec<Vec<f32>>) {
    let mut pooled_embeddings = Vec::new();
    let mut raw_embeddings = Vec::new();

    for (_, embedding) in embeddings {
        match embedding {
            Embedding::Pooled(e) => pooled_embeddings.push(e),
            Embedding::All(e) => raw_embeddings.extend(e),
        }
    }

    (pooled_embeddings, raw_embeddings)
}

>>>>>>> a0549e62
pub fn download_artifacts(
    model_id: &'static str,
    revision: Option<&'static str>,
) -> Result<PathBuf> {
    let mut builder = ApiBuilder::new().with_progress(false);

    if let Some(cache_dir) = std::env::var_os("HUGGINGFACE_HUB_CACHE") {
        builder = builder.with_cache_dir(cache_dir.into());
    }

    let api = builder.build().unwrap();
    let api_repo = if let Some(revision) = revision {
        api.repo(Repo::with_revision(
            model_id.to_string(),
            RepoType::Model,
            revision.to_string(),
        ))
    } else {
        api.repo(Repo::new(model_id.to_string(), RepoType::Model))
    };

    api_repo.get("config.json")?;
    api_repo.get("tokenizer.json")?;

    let model_files = match download_safetensors(&api_repo) {
        Ok(p) => p,
        Err(_) => {
            tracing::warn!("safetensors weights not found. Using `pytorch_model.bin` instead. Model loading will be significantly slower.");
            tracing::info!("Downloading `pytorch_model.bin`");
            let p = api_repo.get("pytorch_model.bin")?;
            vec![p]
        }
    };
    let model_root = model_files[0].parent().unwrap().to_path_buf();
    Ok(model_root)
}

fn download_safetensors(api: &ApiRepo) -> Result<Vec<PathBuf>, ApiError> {
    // Single file
    tracing::info!("Downloading `model.safetensors`");
    match api.get("model.safetensors") {
        Ok(p) => return Ok(vec![p]),
        Err(err) => tracing::warn!("Could not download `model.safetensors`: {}", err),
    };

    // Sharded weights
    // Download and parse index file
    tracing::info!("Downloading `model.safetensors.index.json`");
    let index_file = api.get("model.safetensors.index.json")?;
    let index_file_string: String =
        std::fs::read_to_string(index_file).expect("model.safetensors.index.json is corrupted");
    let json: serde_json::Value = serde_json::from_str(&index_file_string)
        .expect("model.safetensors.index.json is corrupted");

    let weight_map = match json.get("weight_map") {
        Some(serde_json::Value::Object(map)) => map,
        _ => panic!("model.safetensors.index.json is corrupted"),
    };

    let mut safetensors_filenames = std::collections::HashSet::new();
    for value in weight_map.values() {
        if let Some(file) = value.as_str() {
            safetensors_filenames.insert(file.to_string());
        }
    }

    // Download weight files
    let mut safetensors_files = Vec::new();
    for n in safetensors_filenames {
        tracing::info!("Downloading `{}`", n);
        safetensors_files.push(api.get(&n)?);
    }

    Ok(safetensors_files)
}

pub fn relative_matcher() -> YamlMatcher<SnapshotScores> {
    YamlMatcher::new()
}

pub fn cosine_matcher() -> YamlMatcher<SnapshotEmbeddings> {
    YamlMatcher::new()
}

pub fn load_tokenizer(model_root: &Path) -> Result<Tokenizer> {
    // Load tokenizer
    let tokenizer_path = model_root.join("tokenizer.json");
    let mut tokenizer = Tokenizer::from_file(tokenizer_path).expect("tokenizer.json not found");
    // See https://github.com/huggingface/tokenizers/pull/1357
    if let Some(pre_tokenizer) = tokenizer.get_pre_tokenizer() {
        if let PreTokenizerWrapper::Metaspace(m) = pre_tokenizer {
            // We are forced to clone since `Tokenizer` does not have a `get_mut` for `pre_tokenizer`
            let mut m = m.clone();
            m.set_prepend_scheme(PrependScheme::First);
            tokenizer.with_pre_tokenizer(PreTokenizerWrapper::Metaspace(m));
        } else if let PreTokenizerWrapper::Sequence(s) = pre_tokenizer {
            let pre_tokenizers = s.get_pre_tokenizers();
            // Check if we have a Metaspace pre tokenizer in the sequence
            let has_metaspace = pre_tokenizers
                .iter()
                .any(|t| matches!(t, PreTokenizerWrapper::Metaspace(_)));

            if has_metaspace {
                let mut new_pre_tokenizers = Vec::with_capacity(s.get_pre_tokenizers().len());

                for pre_tokenizer in pre_tokenizers {
                    if let PreTokenizerWrapper::WhitespaceSplit(_) = pre_tokenizer {
                        // Remove WhitespaceSplit
                        // This will be done by the Metaspace pre tokenizer
                        continue;
                    }

                    let mut pre_tokenizer = pre_tokenizer.clone();

                    if let PreTokenizerWrapper::Metaspace(ref mut m) = pre_tokenizer {
                        m.set_prepend_scheme(PrependScheme::First);
                    }
                    new_pre_tokenizers.push(pre_tokenizer);
                }
                tokenizer.with_pre_tokenizer(PreTokenizerWrapper::Sequence(Sequence::new(
                    new_pre_tokenizers,
                )));
            }
        }
    }

    tokenizer.with_padding(None);
    Ok(tokenizer)
}<|MERGE_RESOLUTION|>--- conflicted
+++ resolved
@@ -51,8 +51,6 @@
     }
 }
 
-<<<<<<< HEAD
-=======
 #[derive(Serialize, Deserialize, Debug)]
 pub struct SnapEmbedding(Vec<f32>);
 
@@ -91,21 +89,6 @@
     }
 }
 
-pub fn sort_embeddings(embeddings: Embeddings) -> (Vec<Vec<f32>>, Vec<Vec<f32>>) {
-    let mut pooled_embeddings = Vec::new();
-    let mut raw_embeddings = Vec::new();
-
-    for (_, embedding) in embeddings {
-        match embedding {
-            Embedding::Pooled(e) => pooled_embeddings.push(e),
-            Embedding::All(e) => raw_embeddings.extend(e),
-        }
-    }
-
-    (pooled_embeddings, raw_embeddings)
-}
-
->>>>>>> a0549e62
 pub fn download_artifacts(
     model_id: &'static str,
     revision: Option<&'static str>,
