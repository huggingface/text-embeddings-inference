import torch

from loguru import logger
from pathlib import Path
from typing import Optional
from transformers import AutoConfig
from transformers.models.bert import BertConfig
from transformers.models.auto.modeling_auto import MODEL_FOR_SEQUENCE_CLASSIFICATION_MAPPING_NAMES

from text_embeddings_server.models.model import Model
from text_embeddings_server.models.default_model import DefaultModel
from text_embeddings_server.models.classification_model import ClassificationModel

__all__ = ["Model"]

# Disable gradients
torch.set_grad_enabled(False)

FLASH_ATTENTION = True
try:
    from text_embeddings_server.models.flash_bert import FlashBert
except ImportError as e:
    logger.warning(f"Could not import Flash Attention enabled models: {e}")
    FLASH_ATTENTION = False

if FLASH_ATTENTION:
    __all__.append(FlashBert)


def get_model(model_path: Path, dtype: Optional[str], pool: str):
    if dtype == "float32":
        datatype = torch.float32
    elif dtype == "float16":
        datatype = torch.float16
    elif dtype == "bfloat16":
        datatype = torch.bfloat16
    else:
        raise RuntimeError(f"Unknown dtype {dtype}")

    if torch.cuda.is_available():
        device = torch.device("cuda")
    else:
<<<<<<< HEAD
        if datatype != torch.float32:
            raise ValueError("CPU device only supports float32 dtype")
=======
>>>>>>> 57d8fc81
        device = torch.device("cpu")

    config = AutoConfig.from_pretrained(model_path)

    if config.model_type == "bert":
        config: BertConfig
        if (
            device.type == "cuda"
            and config.position_embedding_type == "absolute"
            and datatype in [torch.float16, torch.bfloat16]
            and FLASH_ATTENTION
        ):
<<<<<<< HEAD
            return FlashBert(model_path, device, datatype)
        else:
            if config.architectures[0] in MODEL_FOR_SEQUENCE_CLASSIFICATION_MAPPING_NAMES.values():
                return ClassificationModel(model_path, device, datatype)
            else:
                return DefaultModel(model_path, device, datatype)
    else:
        try:
            if config.architectures[0] in MODEL_FOR_SEQUENCE_CLASSIFICATION_MAPPING_NAMES.values():
                return ClassificationModel(model_path, device, datatype)
            else:
                return DefaultModel(model_path, device, datatype)
        except:
            raise RuntimeError(f"Unsupported model_type {config.model_type}")
=======
            if pool != "cls":
                raise ValueError("FlashBert only supports cls pooling")
            return FlashBert(model_path, device, dtype)
        else:
            return DefaultModel(model_path, device, dtype, pool)

    raise NotImplementedError
>>>>>>> 57d8fc81
<|MERGE_RESOLUTION|>--- conflicted
+++ resolved
@@ -40,11 +40,6 @@
     if torch.cuda.is_available():
         device = torch.device("cuda")
     else:
-<<<<<<< HEAD
-        if datatype != torch.float32:
-            raise ValueError("CPU device only supports float32 dtype")
-=======
->>>>>>> 57d8fc81
         device = torch.device("cpu")
 
     config = AutoConfig.from_pretrained(model_path)
@@ -57,27 +52,19 @@
             and datatype in [torch.float16, torch.bfloat16]
             and FLASH_ATTENTION
         ):
-<<<<<<< HEAD
+            if pool != "cls":
+                raise ValueError("FlashBert only supports cls pooling")
             return FlashBert(model_path, device, datatype)
         else:
             if config.architectures[0] in MODEL_FOR_SEQUENCE_CLASSIFICATION_MAPPING_NAMES.values():
                 return ClassificationModel(model_path, device, datatype)
             else:
-                return DefaultModel(model_path, device, datatype)
+                return DefaultModel(model_path, device, datatype, pool)
     else:
         try:
             if config.architectures[0] in MODEL_FOR_SEQUENCE_CLASSIFICATION_MAPPING_NAMES.values():
                 return ClassificationModel(model_path, device, datatype)
             else:
-                return DefaultModel(model_path, device, datatype)
+                return DefaultModel(model_path, device, datatype, pool)
         except:
-            raise RuntimeError(f"Unsupported model_type {config.model_type}")
-=======
-            if pool != "cls":
-                raise ValueError("FlashBert only supports cls pooling")
-            return FlashBert(model_path, device, dtype)
-        else:
-            return DefaultModel(model_path, device, dtype, pool)
-
-    raise NotImplementedError
->>>>>>> 57d8fc81
+            raise RuntimeError(f"Unsupported model_type {config.model_type}")