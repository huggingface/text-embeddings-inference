[tool.poetry]
name = "text-embeddings-server"
version = "0.1.0"
description = "Text Embeddings Python gRPC Server"
authors = ["Olivier Dehaene <olivier@huggingface.co>"]

[tool.poetry.scripts]
python-text-embeddings-server = 'text_embeddings_server.cli:app'

[tool.poetry.dependencies]
python = ">=3.9,<3.13"
protobuf = ">=4.25.3,<6"
grpcio = "^1.51.1"
grpcio-status = "^1.51.1"
grpcio-reflection = "^1.51.1"
grpc-interceptor = "^0.15.0"
typer = "^0.6.1"
<<<<<<< HEAD
loguru = "^0.6.0"
opentelemetry-api = "^1.15.0"
opentelemetry-exporter-otlp = "^1.15.0"
opentelemetry-instrumentation-grpc = "^0.36b0"
=======
safetensors = "^0.4"
loguru = "^0.6.0"
opentelemetry-api = "^1.25.0"
opentelemetry-exporter-otlp = "^1.25.0"
opentelemetry-instrumentation-grpc = "^0.46b0"
sentence-transformers = "^3.3.1"
torch = "^2.5.1"
>>>>>>> e27a4fb2

[tool.poetry.extras]

[tool.poetry.group.dev.dependencies]
grpcio-tools = "^1.51.1"
pytest = "^7.3.0"

[[tool.poetry.source]]
name = "pytorch-gpu-src"
url = "https://download.pytorch.org/whl/cu118"
priority = "explicit"

[tool.pytest.ini_options]
markers = ["private: marks tests as requiring an admin hf token (deselect with '-m \"not private\"')"]

[build-system]
requires = ["poetry-core>=1.0.0"]
build-backend = "poetry.core.masonry.api"<|MERGE_RESOLUTION|>--- conflicted
+++ resolved
@@ -15,12 +15,6 @@
 grpcio-reflection = "^1.51.1"
 grpc-interceptor = "^0.15.0"
 typer = "^0.6.1"
-<<<<<<< HEAD
-loguru = "^0.6.0"
-opentelemetry-api = "^1.15.0"
-opentelemetry-exporter-otlp = "^1.15.0"
-opentelemetry-instrumentation-grpc = "^0.36b0"
-=======
 safetensors = "^0.4"
 loguru = "^0.6.0"
 opentelemetry-api = "^1.25.0"
@@ -28,7 +22,6 @@
 opentelemetry-instrumentation-grpc = "^0.46b0"
 sentence-transformers = "^3.3.1"
 torch = "^2.5.1"
->>>>>>> e27a4fb2
 
 [tool.poetry.extras]
 
