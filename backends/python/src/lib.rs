mod logging;
mod management;

use backend_grpc_client::Client;
use nohash_hasher::BuildNoHashHasher;
use std::collections::HashMap;
use text_embeddings_backend_core::{
    Backend, BackendError, Batch, Embedding, Embeddings, ModelType, Predictions,
};
use tokio::runtime::Runtime;

pub struct PythonBackend {
    _backend_process: management::BackendProcess,
    tokio_runtime: Runtime,
    backend_client: Client,
}

impl PythonBackend {
    pub fn new(
        model_path: String,
        dtype: String,
        model_type: ModelType,
        uds_path: String,
        otlp_endpoint: Option<String>,
        otlp_service_name: String,
    ) -> Result<Self, BackendError> {
        let pool = match model_type {
            ModelType::Classifier => {
                None
            }
<<<<<<< HEAD
            ModelType::Embedding(pool) => {
                if pool != Pool::Cls {
                    return Err(BackendError::Start(format!("{pool:?} is not supported")));
                }
                Some(pool)
            }
=======
            ModelType::Embedding(pool) => pool,
>>>>>>> 57d8fc81
        };

        let backend_process = management::BackendProcess::new(
            model_path,
            dtype,
            &uds_path,
            otlp_endpoint,
            otlp_service_name,
            pool,
        )?;
        let tokio_runtime = tokio::runtime::Builder::new_current_thread()
            .enable_all()
            .build()
            .map_err(|err| BackendError::Start(format!("Could not start Tokio runtime: {err}")))?;

        let backend_client = tokio_runtime
            .block_on(Client::connect_uds(uds_path))
            .map_err(|err| {
                BackendError::Start(format!("Could not connect to backend process: {err}"))
            })?;

        Ok(Self {
            _backend_process: backend_process,
            tokio_runtime,
            backend_client,
        })
    }
}

impl Backend for PythonBackend {
    fn health(&self) -> Result<(), BackendError> {
        if self
            .tokio_runtime
            .block_on(self.backend_client.clone().health())
            .is_err()
        {
            return Err(BackendError::Unhealthy);
        }
        Ok(())
    }

    fn is_padded(&self) -> bool {
        false
    }

    fn embed(&self, batch: Batch) -> Result<Embeddings, BackendError> {
        if !batch.raw_indices.is_empty() {
            return Err(BackendError::Inference(
                "raw embeddings are not supported for the Python backend.".to_string(),
            ));
        }
        let batch_size = batch.len();

        let results = self
            .tokio_runtime
            .block_on(self.backend_client.clone().embed(
                batch.input_ids,
                batch.token_type_ids,
                batch.position_ids,
                batch.cumulative_seq_lengths,
                batch.max_length,
            ))
            .map_err(|err| BackendError::Inference(err.to_string()))?;
        let pooled_embeddings: Vec<Vec<f32>> = results.into_iter().map(|r| r.values).collect();

        let mut embeddings =
            HashMap::with_capacity_and_hasher(batch_size, BuildNoHashHasher::default());
        for (i, e) in pooled_embeddings.into_iter().enumerate() {
            embeddings.insert(i, Embedding::Pooled(e));
        }

        Ok(embeddings)
    }

    fn predict(&self, batch: Batch) -> Result<Predictions, BackendError> {
        if !batch.raw_indices.is_empty() {
            return Err(BackendError::Inference(
                "raw embeddings are not supported for the Python backend.".to_string(),
            ));
        }
        let batch_size = batch.len();
        let results = self
            .tokio_runtime
            .block_on(self.backend_client.clone().predict(
                batch.input_ids,
                batch.token_type_ids,
                batch.position_ids,
                batch.cumulative_seq_lengths,
                batch.max_length,
            ))
            .map_err(|err| BackendError::Inference(err.to_string()))?;
        let raw_results: Vec<Vec<f32>> = results.into_iter().map(|r| r.values).collect();

        let mut predictions =
            HashMap::with_capacity_and_hasher(batch_size, BuildNoHashHasher::default());

        for (i, r) in raw_results.into_iter().enumerate() {
            predictions.insert(i, r);
        }

        Ok(predictions)
    }
}<|MERGE_RESOLUTION|>--- conflicted
+++ resolved
@@ -28,16 +28,7 @@
             ModelType::Classifier => {
                 None
             }
-<<<<<<< HEAD
-            ModelType::Embedding(pool) => {
-                if pool != Pool::Cls {
-                    return Err(BackendError::Start(format!("{pool:?} is not supported")));
-                }
-                Some(pool)
-            }
-=======
             ModelType::Embedding(pool) => pool,
->>>>>>> 57d8fc81
         };
 
         let backend_process = management::BackendProcess::new(
