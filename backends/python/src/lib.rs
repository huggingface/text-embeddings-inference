--- conflicted
+++ resolved
@@ -34,22 +34,8 @@
             }
         };
 
-<<<<<<< HEAD
         let backend_process =
-            management::BackendProcess::new(model_path, dtype, uds_path, otlp_endpoint)?;
-=======
-        let backend_process = management::BackendProcess::new(
-            model_path,
-            dtype,
-            &uds_path,
-            otlp_endpoint,
-            otlp_service_name,
-        )?;
-        let tokio_runtime = tokio::runtime::Builder::new_current_thread()
-            .enable_all()
-            .build()
-            .map_err(|err| BackendError::Start(format!("Could not start Tokio runtime: {err}")))?;
->>>>>>> a7043227
+            management::BackendProcess::new(model_path, dtype, uds_path, otlp_endpoint, otlp_service_name)?;
 
         Ok(Self { backend_process })
     }
