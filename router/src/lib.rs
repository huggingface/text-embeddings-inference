--- conflicted
+++ resolved
@@ -199,11 +199,8 @@
         backend_model_type,
         uds_path.unwrap_or("/tmp/text-embeddings-inference-server".to_string()),
         otlp_endpoint.clone(),
-<<<<<<< HEAD
+        otlp_service_name.clone(),
         pooling.to_string(),
-=======
-        otlp_service_name.clone(),
->>>>>>> 7e55c61c
     )
     .context("Could not create backend")?;
     backend
