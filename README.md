<div align="center">

# Text Embeddings Inference

<a href="https://github.com/huggingface/text-embeddings-inference">
  <img alt="GitHub Repo stars" src="https://img.shields.io/github/stars/huggingface/text-embeddings-inference?style=social">
</a>
<a href="https://huggingface.github.io/text-embeddings-inference">
  <img alt="Swagger API documentation" src="https://img.shields.io/badge/API-Swagger-informational">
</a>

A blazing fast inference solution for text embeddings models.

Benchmark for [BAAI/bge-base-en-v1.5](https://huggingface.co/BAAI/bge-base-en-v1.5) on an Nvidia A10 with a sequence
length of 512 tokens:

<p>
  <img src="assets/bs1-lat.png" width="400" />
  <img src="assets/bs1-tp.png" width="400" />
</p>
<p>
  <img src="assets/bs32-lat.png" width="400" />
  <img src="assets/bs32-tp.png" width="400" />
</p>

</div>

## Table of contents

- [Get Started](#get-started)
    - [Supported Models](#supported-models)
    - [Docker](#docker)
    - [Docker Images](#docker-images)
    - [API Documentation](#api-documentation)
    - [Using a private or gated model](#using-a-private-or-gated-model)
    - [Air gapped deployment](#air-gapped-deployment)
    - [Using Re-rankers models](#using-re-rankers-models)
    - [Using Sequence Classification models](#using-sequence-classification-models)
    - [Using SPLADE pooling](#using-splade-pooling)
    - [Distributed Tracing](#distributed-tracing)
    - [gRPC](#grpc)
- [Local Install](#local-install)
- [Docker Build](#docker-build)
    - [Apple M1/M2 Arm](#apple-m1m2-arm64-architectures)
- [Examples](#examples)

Text Embeddings Inference (TEI) is a toolkit for deploying and serving open source text embeddings and sequence
classification models. TEI enables high-performance extraction for the most popular models, including FlagEmbedding,
Ember, GTE and E5. TEI implements many features such as:

* No model graph compilation step
* Metal support for local execution on Macs
* Small docker images and fast boot times. Get ready for true serverless!
* Token based dynamic batching
* Optimized transformers code for inference using [Flash Attention](https://github.com/HazyResearch/flash-attention),
  [Candle](https://github.com/huggingface/candle)
  and [cuBLASLt](https://docs.nvidia.com/cuda/cublas/#using-the-cublaslt-api)
* [Safetensors](https://github.com/huggingface/safetensors) weight loading
* [ONNX](https://github.com/onnx/onnx) weight loading
* Production ready (distributed tracing with Open Telemetry, Prometheus metrics)

## Get Started

### Supported Models

#### Text Embeddings

Text Embeddings Inference currently supports Nomic, BERT, CamemBERT, XLM-RoBERTa models with absolute positions, JinaBERT
model with Alibi positions and Mistral, Alibaba GTE, Qwen2 models with Rope positions, MPNet, and ModernBERT.

Below are some examples of the currently supported models:

| MTEB Rank | Model Size          | Model Type  | Model ID                                                                                         |
|-----------|---------------------|-------------|--------------------------------------------------------------------------------------------------|
| 3         | 7B (Very Expensive) | Qwen2       | [Alibaba-NLP/gte-Qwen2-7B-instruct](https://hf.co/Alibaba-NLP/gte-Qwen2-7B-instruct)             |
| 11        | 1.5B (Expensive)    | Qwen2       | [Alibaba-NLP/gte-Qwen2-1.5B-instruct](https://hf.co/Alibaba-NLP/gte-Qwen2-1.5B-instruct)         |
| 14        | 7B (Very Expensive) | Mistral     | [Salesforce/SFR-Embedding-2_R](https://hf.co/Salesforce/SFR-Embedding-2_R)                       |
| 20        | 0.3B                | Bert        | [WhereIsAI/UAE-Large-V1](https://hf.co/WhereIsAI/UAE-Large-V1)                                   |
| 31        | 0.5B                | XLM-RoBERTa | [Snowflake/snowflake-arctic-embed-l-v2.0](https://hf.co/Snowflake/snowflake-arctic-embed-l-v2.0) |
| 37        | 0.3B                | Alibaba GTE | [Snowflake/snowflake-arctic-embed-m-v2.0](https://hf.co/Snowflake/snowflake-arctic-embed-m-v2.0) |
| 49        | 0.5B                | XLM-RoBERTa | [intfloat/multilingual-e5-large-instruct](https://hf.co/intfloat/multilingual-e5-large-instruct) |
| N/A       | 0.4B                | Alibaba GTE | [Alibaba-NLP/gte-large-en-v1.5](https://hf.co/Alibaba-NLP/gte-large-en-v1.5)                     |
| N/A       | 0.1B                | NomicBert   | [nomic-ai/nomic-embed-text-v1](https://hf.co/nomic-ai/nomic-embed-text-v1)                       |
| N/A       | 0.1B                | NomicBert   | [nomic-ai/nomic-embed-text-v1.5](https://hf.co/nomic-ai/nomic-embed-text-v1.5)                   |
| N/A       | 0.1B                | JinaBERT    | [jinaai/jina-embeddings-v2-base-en](https://hf.co/jinaai/jina-embeddings-v2-base-en)             |
| N/A       | 0.1B                | JinaBERT    | [jinaai/jina-embeddings-v2-base-code](https://hf.co/jinaai/jina-embeddings-v2-base-code)         |
<<<<<<< HEAD
| N/A       | 0.1B                | MPNet       | [sentence-transformers/all-mpnet-base-v2](https://hf.co/sentence-transformers/all-mpnet-base-v2)            |
| N/A       | 0.4B                | ModernBERT  | [answerdotai/ModernBERT-large](https://hf.co/answerdotai/ModernBERT-large) |
=======
| N/A       | 0.1B                | MPNet       | [sentence-transformers/all-mpnet-base-v2](https://hf.co/sentence-transformers/all-mpnet-base-v2) |
>>>>>>> 875239e2

To explore the list of best performing text embeddings models, visit the
[Massive Text Embedding Benchmark (MTEB) Leaderboard](https://huggingface.co/spaces/mteb/leaderboard).

#### Sequence Classification and Re-Ranking

Text Embeddings Inference currently supports CamemBERT, and XLM-RoBERTa Sequence Classification models with absolute positions.

Below are some examples of the currently supported models:

| Task               | Model Type  | Model ID                                                                                                        |
|--------------------|-------------|-----------------------------------------------------------------------------------------------------------------|
| Re-Ranking         | XLM-RoBERTa | [BAAI/bge-reranker-large](https://huggingface.co/BAAI/bge-reranker-large)                                       |
| Re-Ranking         | XLM-RoBERTa | [BAAI/bge-reranker-base](https://huggingface.co/BAAI/bge-reranker-base)                                         |
| Re-Ranking         | GTE         | [Alibaba-NLP/gte-multilingual-reranker-base](https://huggingface.co/Alibaba-NLP/gte-multilingual-reranker-base) |
| Sentiment Analysis | RoBERTa     | [SamLowe/roberta-base-go_emotions](https://huggingface.co/SamLowe/roberta-base-go_emotions)                     |

### Docker

```shell
model=BAAI/bge-large-en-v1.5
volume=$PWD/data # share a volume with the Docker container to avoid downloading weights every run

docker run --gpus all -p 8080:80 -v $volume:/data --pull always ghcr.io/huggingface/text-embeddings-inference:1.6 --model-id $model
```

And then you can make requests like

```bash
curl 127.0.0.1:8080/embed \
    -X POST \
    -d '{"inputs":"What is Deep Learning?"}' \
    -H 'Content-Type: application/json'
```

**Note:** To use GPUs, you need to install
the [NVIDIA Container Toolkit](https://docs.nvidia.com/datacenter/cloud-native/container-toolkit/install-guide.html).
NVIDIA drivers on your machine need to be compatible with CUDA version 12.2 or higher.

To see all options to serve your models:

```shell
text-embeddings-router --help
```

```
Usage: text-embeddings-router [OPTIONS]

Options:
      --model-id <MODEL_ID>
          The name of the model to load. Can be a MODEL_ID as listed on <https://hf.co/models> like `thenlper/gte-base`.
          Or it can be a local directory containing the necessary files as saved by `save_pretrained(...)` methods of
          transformers

          [env: MODEL_ID=]
          [default: thenlper/gte-base]

      --revision <REVISION>
          The actual revision of the model if you're referring to a model on the hub. You can use a specific commit id
          or a branch like `refs/pr/2`

          [env: REVISION=]

      --tokenization-workers <TOKENIZATION_WORKERS>
          Optionally control the number of tokenizer workers used for payload tokenization, validation and truncation.
          Default to the number of CPU cores on the machine

          [env: TOKENIZATION_WORKERS=]

      --dtype <DTYPE>
          The dtype to be forced upon the model

          [env: DTYPE=]
          [possible values: float16, float32]

      --pooling <POOLING>
          Optionally control the pooling method for embedding models.

          If `pooling` is not set, the pooling configuration will be parsed from the model `1_Pooling/config.json` configuration.

          If `pooling` is set, it will override the model pooling configuration

          [env: POOLING=]

          Possible values:
          - cls:        Select the CLS token as embedding
          - mean:       Apply Mean pooling to the model embeddings
          - splade:     Apply SPLADE (Sparse Lexical and Expansion) to the model embeddings. This option is only
          available if the loaded model is a `ForMaskedLM` Transformer model
          - last-token: Select the last token as embedding

      --max-concurrent-requests <MAX_CONCURRENT_REQUESTS>
          The maximum amount of concurrent requests for this particular deployment.
          Having a low limit will refuse clients requests instead of having them wait for too long and is usually good
          to handle backpressure correctly

          [env: MAX_CONCURRENT_REQUESTS=]
          [default: 512]

      --max-batch-tokens <MAX_BATCH_TOKENS>
          **IMPORTANT** This is one critical control to allow maximum usage of the available hardware.

          This represents the total amount of potential tokens within a batch.

          For `max_batch_tokens=1000`, you could fit `10` queries of `total_tokens=100` or a single query of `1000` tokens.

          Overall this number should be the largest possible until the model is compute bound. Since the actual memory
          overhead depends on the model implementation, text-embeddings-inference cannot infer this number automatically.

          [env: MAX_BATCH_TOKENS=]
          [default: 16384]

      --max-batch-requests <MAX_BATCH_REQUESTS>
          Optionally control the maximum number of individual requests in a batch

          [env: MAX_BATCH_REQUESTS=]

      --max-client-batch-size <MAX_CLIENT_BATCH_SIZE>
          Control the maximum number of inputs that a client can send in a single request

          [env: MAX_CLIENT_BATCH_SIZE=]
          [default: 32]

      --auto-truncate
          Automatically truncate inputs that are longer than the maximum supported size

          Unused for gRPC servers

          [env: AUTO_TRUNCATE=]

      --default-prompt-name <DEFAULT_PROMPT_NAME>
          The name of the prompt that should be used by default for encoding. If not set, no prompt will be applied.

          Must be a key in the `sentence-transformers` configuration `prompts` dictionary.

          For example if ``default_prompt_name`` is "query" and the ``prompts`` is {"query": "query: ", ...}, then the
          sentence "What is the capital of France?" will be encoded as "query: What is the capital of France?" because
          the prompt text will be prepended before any text to encode.

          The argument '--default-prompt-name <DEFAULT_PROMPT_NAME>' cannot be used with '--default-prompt <DEFAULT_PROMPT>`

          [env: DEFAULT_PROMPT_NAME=]

      --default-prompt <DEFAULT_PROMPT>
          The prompt that should be used by default for encoding. If not set, no prompt will be applied.

          For example if ``default_prompt`` is "query: " then the sentence "What is the capital of France?" will be
          encoded as "query: What is the capital of France?" because the prompt text will be prepended before any text
          to encode.

          The argument '--default-prompt <DEFAULT_PROMPT>' cannot be used with '--default-prompt-name <DEFAULT_PROMPT_NAME>`

          [env: DEFAULT_PROMPT=]

      --hf-token <HF_TOKEN>
          Your Hugging Face Hub token

          [env: HF_TOKEN=]

      --hostname <HOSTNAME>
          The IP address to listen on

          [env: HOSTNAME=]
          [default: 0.0.0.0]

  -p, --port <PORT>
          The port to listen on

          [env: PORT=]
          [default: 3000]

      --uds-path <UDS_PATH>
          The name of the unix socket some text-embeddings-inference backends will use as they communicate internally
          with gRPC

          [env: UDS_PATH=]
          [default: /tmp/text-embeddings-inference-server]

      --huggingface-hub-cache <HUGGINGFACE_HUB_CACHE>
          The location of the huggingface hub cache. Used to override the location if you want to provide a mounted disk
          for instance

          [env: HUGGINGFACE_HUB_CACHE=]

      --payload-limit <PAYLOAD_LIMIT>
          Payload size limit in bytes

          Default is 2MB

          [env: PAYLOAD_LIMIT=]
          [default: 2000000]

      --api-key <API_KEY>
          Set an api key for request authorization.

          By default the server responds to every request. With an api key set, the requests must have the Authorization
          header set with the api key as Bearer token.

          [env: API_KEY=]

      --json-output
          Outputs the logs in JSON format (useful for telemetry)

          [env: JSON_OUTPUT=]

      --disable-spans
          Disables the span logging trace

          [env: DISABLE_SPANS=]

      --otlp-endpoint <OTLP_ENDPOINT>
          The grpc endpoint for opentelemetry. Telemetry is sent to this endpoint as OTLP over gRPC. e.g. `http://localhost:4317`

          [env: OTLP_ENDPOINT=]

      --otlp-service-name <OTLP_SERVICE_NAME>
          The service name for opentelemetry. e.g. `text-embeddings-inference.server`

          [env: OTLP_SERVICE_NAME=]
          [default: text-embeddings-inference.server]

      --cors-allow-origin <CORS_ALLOW_ORIGIN>
          Unused for gRPC servers

          [env: CORS_ALLOW_ORIGIN=]
```

### Docker Images

Text Embeddings Inference ships with multiple Docker images that you can use to target a specific backend:

| Architecture                        | Image                                                                   |
|-------------------------------------|-------------------------------------------------------------------------|
| CPU                                 | ghcr.io/huggingface/text-embeddings-inference:cpu-1.6                   |
| Volta                               | NOT SUPPORTED                                                           |
| Turing (T4, RTX 2000 series, ...)   | ghcr.io/huggingface/text-embeddings-inference:turing-1.6 (experimental) |
| Ampere 80 (A100, A30)               | ghcr.io/huggingface/text-embeddings-inference:1.6                       |
| Ampere 86 (A10, A40, ...)           | ghcr.io/huggingface/text-embeddings-inference:86-1.6                    |
| Ada Lovelace (RTX 4000 series, ...) | ghcr.io/huggingface/text-embeddings-inference:89-1.6                    |
| Hopper (H100)                       | ghcr.io/huggingface/text-embeddings-inference:hopper-1.6 (experimental) |

**Warning**: Flash Attention is turned off by default for the Turing image as it suffers from precision issues.
You can turn Flash Attention v1 ON by using the `USE_FLASH_ATTENTION=True` environment variable.

### API documentation

You can consult the OpenAPI documentation of the `text-embeddings-inference` REST API using the `/docs` route.
The Swagger UI is also available
at: [https://huggingface.github.io/text-embeddings-inference](https://huggingface.github.io/text-embeddings-inference).

### Using a private or gated model

You have the option to utilize the `HF_TOKEN` environment variable for configuring the token employed by
`text-embeddings-inference`. This allows you to gain access to protected resources.

For example:

1. Go to https://huggingface.co/settings/tokens
2. Copy your cli READ token
3. Export `HF_TOKEN=<your cli READ token>`

or with Docker:

```shell
model=<your private model>
volume=$PWD/data # share a volume with the Docker container to avoid downloading weights every run
token=<your cli READ token>

docker run --gpus all -e HF_TOKEN=$token -p 8080:80 -v $volume:/data --pull always ghcr.io/huggingface/text-embeddings-inference:1.6 --model-id $model
```

### Air gapped deployment

To deploy Text Embeddings Inference in an air-gapped environment, first download the weights and then mount them inside
the container using a volume.

For example:

```shell
# (Optional) create a `models` directory
mkdir models
cd models

# Make sure you have git-lfs installed (https://git-lfs.com)
git lfs install
git clone https://huggingface.co/Alibaba-NLP/gte-base-en-v1.5

# Set the models directory as the volume path
volume=$PWD

# Mount the models directory inside the container with a volume and set the model ID
docker run --gpus all -p 8080:80 -v $volume:/data --pull always ghcr.io/huggingface/text-embeddings-inference:1.6 --model-id /data/gte-base-en-v1.5
```

### Using Re-rankers models

`text-embeddings-inference` v0.4.0 added support for CamemBERT, RoBERTa, XLM-RoBERTa, and GTE Sequence Classification models.
Re-rankers models are Sequence Classification cross-encoders models with a single class that scores the similarity
between a query and a text.

See [this blogpost](https://blog.llamaindex.ai/boosting-rag-picking-the-best-embedding-reranker-models-42d079022e83) by
the LlamaIndex team to understand how you can use re-rankers models in your RAG pipeline to improve
downstream performance.

```shell
model=BAAI/bge-reranker-large
volume=$PWD/data # share a volume with the Docker container to avoid downloading weights every run

docker run --gpus all -p 8080:80 -v $volume:/data --pull always ghcr.io/huggingface/text-embeddings-inference:1.6 --model-id $model
```

And then you can rank the similarity between a query and a list of texts with:

```bash
curl 127.0.0.1:8080/rerank \
    -X POST \
    -d '{"query": "What is Deep Learning?", "texts": ["Deep Learning is not...", "Deep learning is..."]}' \
    -H 'Content-Type: application/json'
```

### Using Sequence Classification models

You can also use classic Sequence Classification models like `SamLowe/roberta-base-go_emotions`:

```shell
model=SamLowe/roberta-base-go_emotions
volume=$PWD/data # share a volume with the Docker container to avoid downloading weights every run

docker run --gpus all -p 8080:80 -v $volume:/data --pull always ghcr.io/huggingface/text-embeddings-inference:1.6 --model-id $model
```

Once you have deployed the model you can use the `predict` endpoint to get the emotions most associated with an input:

```bash
curl 127.0.0.1:8080/predict \
    -X POST \
    -d '{"inputs":"I like you."}' \
    -H 'Content-Type: application/json'
```

### Using SPLADE pooling

You can choose to activate SPLADE pooling for Bert and Distilbert MaskedLM architectures:

```shell
model=naver/efficient-splade-VI-BT-large-query
volume=$PWD/data # share a volume with the Docker container to avoid downloading weights every run

docker run --gpus all -p 8080:80 -v $volume:/data --pull always ghcr.io/huggingface/text-embeddings-inference:1.6 --model-id $model --pooling splade
```

Once you have deployed the model you can use the `/embed_sparse` endpoint to get the sparse embedding:

```bash
curl 127.0.0.1:8080/embed_sparse \
    -X POST \
    -d '{"inputs":"I like you."}' \
    -H 'Content-Type: application/json'
```

### Distributed Tracing

`text-embeddings-inference` is instrumented with distributed tracing using OpenTelemetry. You can use this feature
by setting the address to an OTLP collector with the `--otlp-endpoint` argument.

### gRPC

`text-embeddings-inference` offers a gRPC API as an alternative to the default HTTP API for high performance
deployments. The API protobuf definition can be
found [here](https://github.com/huggingface/text-embeddings-inference/blob/main/proto/tei.proto).

You can use the gRPC API by adding the `-grpc` tag to any TEI Docker image. For example:

```shell
model=BAAI/bge-large-en-v1.5
volume=$PWD/data # share a volume with the Docker container to avoid downloading weights every run

docker run --gpus all -p 8080:80 -v $volume:/data --pull always ghcr.io/huggingface/text-embeddings-inference:1.6-grpc --model-id $model
```

```shell
grpcurl -d '{"inputs": "What is Deep Learning"}' -plaintext 0.0.0.0:8080 tei.v1.Embed/Embed
```

## Local install

### CPU

You can also opt to install `text-embeddings-inference` locally.

First [install Rust](https://rustup.rs/):

```shell
curl --proto '=https' --tlsv1.2 -sSf https://sh.rustup.rs | sh
```

Then run:

```shell
# On x86 with ONNX backend (recommended)
cargo install --path router -F ort
# On x86 with Intel backend
cargo install --path router -F mkl
# On M1 or M2
cargo install --path router -F metal
```

You can now launch Text Embeddings Inference on CPU with:

```shell
model=BAAI/bge-large-en-v1.5

text-embeddings-router --model-id $model --port 8080
```

**Note:** on some machines, you may also need the OpenSSL libraries and gcc. On Linux machines, run:

```shell
sudo apt-get install libssl-dev gcc -y
```

### CUDA

GPUs with CUDA compute capabilities < 7.5 are not supported (V100, Titan V, GTX 1000 series, ...).

Make sure you have CUDA and the nvidia drivers installed. NVIDIA drivers on your device need to be compatible with CUDA
version 12.2 or higher.
You also need to add the nvidia binaries to your path:

```shell
export PATH=$PATH:/usr/local/cuda/bin
```

Then run:

```shell
# This can take a while as we need to compile a lot of cuda kernels

# On Turing GPUs (T4, RTX 2000 series ... )
cargo install --path router -F candle-cuda-turing -F http --no-default-features

# On Ampere and Hopper
cargo install --path router -F candle-cuda -F http --no-default-features
```

You can now launch Text Embeddings Inference on GPU with:

```shell
model=BAAI/bge-large-en-v1.5

text-embeddings-router --model-id $model --port 8080
```

## Docker build

You can build the CPU container with:

```shell
docker build .
```

To build the CUDA containers, you need to know the compute cap of the GPU you will be using
at runtime.

Then you can build the container with:

```shell
# Example for Turing (T4, RTX 2000 series, ...)
runtime_compute_cap=75

# Example for A100
runtime_compute_cap=80

# Example for A10
runtime_compute_cap=86

# Example for Ada Lovelace (RTX 4000 series, ...)
runtime_compute_cap=89

# Example for H100
runtime_compute_cap=90

docker build . -f Dockerfile-cuda --build-arg CUDA_COMPUTE_CAP=$runtime_compute_cap
```

### Apple M1/M2 arm64 architectures

#### DISCLAIMER

As explained here [MPS-Ready, ARM64 Docker Image](https://github.com/pytorch/pytorch/issues/81224), Metal / MPS is not
supported via Docker. As such inference will be CPU bound and most likely pretty slow when using this docker image on an
M1/M2 ARM CPU.

```
docker build . -f Dockerfile --platform=linux/arm64
```

## Examples

- [Set up an Inference Endpoint with TEI](https://huggingface.co/learn/cookbook/automatic_embedding_tei_inference_endpoints)
- [RAG containers with TEI](https://github.com/plaggy/rag-containers)<|MERGE_RESOLUTION|>--- conflicted
+++ resolved
@@ -84,12 +84,8 @@
 | N/A       | 0.1B                | NomicBert   | [nomic-ai/nomic-embed-text-v1.5](https://hf.co/nomic-ai/nomic-embed-text-v1.5)                   |
 | N/A       | 0.1B                | JinaBERT    | [jinaai/jina-embeddings-v2-base-en](https://hf.co/jinaai/jina-embeddings-v2-base-en)             |
 | N/A       | 0.1B                | JinaBERT    | [jinaai/jina-embeddings-v2-base-code](https://hf.co/jinaai/jina-embeddings-v2-base-code)         |
-<<<<<<< HEAD
-| N/A       | 0.1B                | MPNet       | [sentence-transformers/all-mpnet-base-v2](https://hf.co/sentence-transformers/all-mpnet-base-v2)            |
+| N/A       | 0.1B                | MPNet       | [sentence-transformers/all-mpnet-base-v2](https://hf.co/sentence-transformers/all-mpnet-base-v2) |
 | N/A       | 0.4B                | ModernBERT  | [answerdotai/ModernBERT-large](https://hf.co/answerdotai/ModernBERT-large) |
-=======
-| N/A       | 0.1B                | MPNet       | [sentence-transformers/all-mpnet-base-v2](https://hf.co/sentence-transformers/all-mpnet-base-v2) |
->>>>>>> 875239e2
 
 To explore the list of best performing text embeddings models, visit the
 [Massive Text Embedding Benchmark (MTEB) Leaderboard](https://huggingface.co/spaces/mteb/leaderboard).
